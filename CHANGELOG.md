--- conflicted
+++ resolved
@@ -1,14 +1,9 @@
 # Changelog
 
-<<<<<<< HEAD
 ### v2.6.0
 
-* `apollo-server-lambda`: Set `callbackWaitsForEmptyEventLoop` to `false` for `OPTIONS` requests to return as soon as the `callback` is triggered instead of waiting for the event loop to empty. [PR #2638](https://github.com/apollographql/apollo-server/pull/2638)
-=======
-# vNEXT
-
+- `apollo-server-lambda`: Set `callbackWaitsForEmptyEventLoop` to `false` for `OPTIONS` requests to return as soon as the `callback` is triggered instead of waiting for the event loop to empty. [PR #2638](https://github.com/apollographql/apollo-server/pull/2638)
 - core: Expose SHA-256 hex hash digest of the Engine API key to plugins, when available, as `engine.apiKeyHash`. [PR# 2685](https://github.com/apollographql/apollo-server/pull/2685)
->>>>>>> 7db109ef
 
 ### v2.5.0
 
