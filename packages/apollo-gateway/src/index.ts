import {
  GraphQLExecutionResult,
  GraphQLRequestContext,
  GraphQLService,
} from 'apollo-server-core';
import { InMemoryLRUCache } from 'apollo-server-caching';
import { isObjectType, isIntrospectionType, GraphQLSchema } from 'graphql';
import { WithRequired } from 'apollo-env';
import { GraphQLSchemaValidationError } from 'apollo-graphql';
import { composeAndValidate, ServiceDefinition } from '@apollo/federation';
import loglevel, { Logger } from 'loglevel';
import loglevelDebug from 'loglevel-debug';

import { buildQueryPlan, buildOperationContext } from './buildQueryPlan';
import {
  executeQueryPlan,
  ServiceMap,
  defaultFieldResolverWithAliasSupport,
} from './executeQueryPlan';

import { getServiceDefinitionsFromRemoteEndpoint } from './loadServicesFromRemoteEndpoint';

import { serializeQueryPlan, QueryPlan } from './QueryPlan';
import { GraphQLDataSource } from './datasources/types';
import { RemoteGraphQLDataSource } from './datasources/RemoteGraphQLDatasource';

export type ServiceEndpointDefinition = Pick<ServiceDefinition, 'name' | 'url'>;

export interface GatewayConfigBase {
  debug?: boolean;
  // TODO: expose the query plan in a more flexible JSON format in the future
  // and remove this config option in favor of `exposeQueryPlan`. Playground
  // should cutover to use the new option when it's built.
  __exposeQueryPlanExperimental?: boolean;
  buildService?: (definition: ServiceEndpointDefinition) => GraphQLDataSource;
  serviceList?: ServiceEndpointDefinition[];
}

export interface LocalGatewayConfig extends GatewayConfigBase {
  localServiceList: ServiceDefinition[];
}

export type GatewayConfig = GatewayConfigBase | LocalGatewayConfig;

function isLocalConfig(config: GatewayConfig): config is LocalGatewayConfig {
  return 'localServiceList' in config;
}

<<<<<<< HEAD
export class ApolloGateway {
=======
export type SchemaChangeCallback = (schema: GraphQLSchema) => void;
export type Unsubscriber = () => void;

export class ApolloGateway implements GraphQLService {
>>>>>>> 3e769f17
  public schema?: GraphQLSchema;
  public isReady: boolean = false;
  protected serviceMap: ServiceMap = Object.create(null);
  protected config: GatewayConfig;
  protected logger: Logger;
  protected queryPlanStore?: InMemoryLRUCache<QueryPlan>;
  private pollingTimer?: NodeJS.Timer;
  private onSchemaChangeListeners = new Set<SchemaChangeCallback>();

  constructor(config: GatewayConfig) {
    this.config = {
      // TODO: expose the query plan in a more flexible JSON format in the future
      // and remove this config option in favor of `exposeQueryPlan`. Playground
      // should cutover to use the new option when it's built.
      __exposeQueryPlanExperimental: process.env.NODE_ENV !== 'production',
      ...config,
    };

    // Setup logging facilities, scoped under the appropriate name.
    this.logger = loglevel.getLogger(`apollo-gateway:`);

    // Support DEBUG environment variable, à la https://npm.im/debug/.
    loglevelDebug(this.logger);

    // And also support the `debug` option, if it's truthy.
    if (config.debug === true) {
      this.logger.enableAll();
    }

    if (isLocalConfig(config)) {
      this.createSchema(config.localServiceList);
    }

    this.initializeQueryPlanStore();
  }

  public async load(): Promise<GraphQLService> {
    if (!this.isReady) {
      this.logger.debug('Loading configuration for Gateway');
      const [services] = await this.loadServiceDefinitions(this.config);
      this.logger.debug('Configuration loaded for Gateway');
      this.createSchema(services);
    }

    return { schema: this.schema!, executor: this.executor }; // TODO: pass apiKey. (dependant on #2915)
  }

  protected createSchema(services: ServiceDefinition[]) {
    this.logger.debug(
      `Composing schema from service list: \n${services
        .map(({ name }) => `  ${name}`)
        .join('\n')}`,
    );

    let { schema, errors } = composeAndValidate(services);

    if (errors && errors.length > 0) {
      throw new GraphQLSchemaValidationError(errors);
    }

    // this is a temporary workaround for GraphQLFieldExtensions automatic
    // wrapping of all fields when using ApolloServer. Here we wrap all fields
    // with support for resolving aliases as part of the root value which
    // happens because alises are resolved by sub services and the shape
    // of the rootvalue already contains the aliased fields as responseNames
    this.schema = wrapSchemaWithAliasResolver(schema);

    this.createServices(services);

    this.logger.debug('Schema loaded and ready for execution');
    this.isReady = true;
  }

  public onSchemaChange(value: SchemaChangeCallback): Unsubscriber {
    // TODO: if (!isRemoteGatewayConfig(this.config)) { throw new Error('onSchemaChange requires an Apollo Engine hosted service list definition.'); } (dependant on #2915)
    this.onSchemaChangeListeners.add(value);
    if (!this.pollingTimer) this.startPollingServices();

    return () => {
      this.onSchemaChangeListeners.delete(value);
      if (this.onSchemaChangeListeners.size === 0 && this.pollingTimer) {
        clearInterval(this.pollingTimer!);
        this.pollingTimer = undefined;
      }
    };
  }

  private startPollingServices() {
    if (this.pollingTimer) clearInterval(this.pollingTimer);

    this.pollingTimer = setInterval(async () => {
      const [services, isNewSchema] = await this.loadServiceDefinitions(
        this.config,
      );
      if (!isNewSchema) {
        this.logger.debug('No changes to gateway config');
        return;
      }
      if (this.queryPlanStore) this.queryPlanStore.flush();
      this.logger.debug('Gateway config has changed, updating schema');
      this.createSchema(services);
      this.onSchemaChangeListeners.forEach(listener => listener(this.schema!));
    }, 10 * 1000);
  }

  protected createServices(services: ServiceEndpointDefinition[]) {
    for (const serviceDef of services) {
      if (!serviceDef.url && !isLocalConfig(this.config)) {
        throw new Error(
          `Service definition for service ${serviceDef.name} is missing a url`,
        );
      }
      this.serviceMap[serviceDef.name] = this.config.buildService
        ? this.config.buildService(serviceDef)
        : new RemoteGraphQLDataSource({
            url: serviceDef.url,
          });
    }
  }

  protected async loadServiceDefinitions(
    config: GatewayConfig,
  ): Promise<[ServiceDefinition[], boolean]> {
    if (isLocalConfig(config)) return [config.localServiceList, false];
    if (!config.serviceList)
      throw new Error(
        'The gateway requires a service list to be provided in the config',
      );

    const [
      remoteServices,
      isNewService,
    ] = await getServiceDefinitionsFromRemoteEndpoint({
      serviceList: config.serviceList,
    });

    this.createServices(remoteServices);

    return [remoteServices, isNewService];
  }

  public executor = async <TContext>(
    requestContext: WithRequired<
      GraphQLRequestContext<TContext>,
      'document' | 'operation' | 'queryHash'
    >,
  ): Promise<GraphQLExecutionResult> => {
    const { request, document, queryHash } = requestContext;
    const operationContext = buildOperationContext(
      this.schema!,
      document,
      request.operationName,
    );
    let queryPlan;
    if (this.queryPlanStore) {
      queryPlan = await this.queryPlanStore.get(queryHash);
    }

    if (!queryPlan) {
      queryPlan = buildQueryPlan(operationContext);
      if (this.queryPlanStore) {
        // The underlying cache store behind the `documentStore` returns a
        // `Promise` which is resolved (or rejected), eventually, based on the
        // success or failure (respectively) of the cache save attempt.  While
        // it's certainly possible to `await` this `Promise`, we don't care about
        // whether or not it's successful at this point.  We'll instead proceed
        // to serve the rest of the request and just hope that this works out.
        // If it doesn't work, the next request will have another opportunity to
        // try again.  Errors will surface as warnings, as appropriate.
        //
        // While it shouldn't normally be necessary to wrap this `Promise` in a
        // `Promise.resolve` invocation, it seems that the underlying cache store
        // is returning a non-native `Promise` (e.g. Bluebird, etc.).
        Promise.resolve(this.queryPlanStore.set(queryHash, queryPlan)).catch(
          err => this.logger.warn('Could not store queryPlan', err),
        );
      }
    }

    const response = await executeQueryPlan<TContext>(
      queryPlan,
      this.serviceMap,
      requestContext,
      operationContext,
    );

    const shouldShowQueryPlan =
      this.config.__exposeQueryPlanExperimental &&
      request.http &&
      request.http.headers &&
      request.http.headers.get('Apollo-Query-Plan-Experimental');

    if (shouldShowQueryPlan) {
      const serializedQueryPlan = serializeQueryPlan(queryPlan);
      this.logger.debug(serializedQueryPlan);

      // TODO: expose the query plan in a more flexible JSON format in the future
      // and rename this to `queryPlan`. Playground should cutover to use the new
      // option once we've built a way to print that representation.
      response.extensions = { __queryPlanExperimental: serializedQueryPlan };
    }
    return response;
  };

  private initializeQueryPlanStore(): void {
    this.queryPlanStore = new InMemoryLRUCache<QueryPlan>({
      // Create ~about~ a 30MiB InMemoryLRUCache.  This is less than precise
      // since the technique to calculate the size of a DocumentNode is
      // only using JSON.stringify on the DocumentNode (and thus doesn't account
      // for unicode characters, etc.), but it should do a reasonable job at
      // providing a caching document store for most operations.
      maxSize: Math.pow(2, 20) * 30,
      sizeCalculator: approximateObjectSize,
    });
  }

  public async stop() {
    if (this.pollingTimer) {
      clearInterval(this.pollingTimer);
      this.pollingTimer = undefined;
    }
  }
}

function approximateObjectSize<T>(obj: T): number {
  return Buffer.byteLength(JSON.stringify(obj), 'utf8');
}

// We can't use transformSchema here because the extension data for query
// planning would be lost. Instead we set a resolver for each field
// in order to counteract GraphQLExtensions preventing a defaultFieldResolver
// from doing the same job
function wrapSchemaWithAliasResolver(schema: GraphQLSchema): GraphQLSchema {
  const typeMap = schema.getTypeMap();
  Object.keys(typeMap).forEach(typeName => {
    const type = typeMap[typeName];

    if (isObjectType(type) && !isIntrospectionType(type)) {
      const fields = type.getFields();
      Object.keys(fields).forEach(fieldName => {
        const field = fields[fieldName];
        field.resolve = defaultFieldResolverWithAliasSupport;
      });
    }
  });
  return schema;
}

export async function createGateway(
  config: GatewayConfig,
): Promise<GraphQLService> {
  return await new ApolloGateway(config).load();
}

export {
  buildQueryPlan,
  executeQueryPlan,
  serializeQueryPlan,
  buildOperationContext,
  QueryPlan,
  ServiceMap,
};
export * from './datasources';<|MERGE_RESOLUTION|>--- conflicted
+++ resolved
@@ -46,14 +46,10 @@
   return 'localServiceList' in config;
 }
 
-<<<<<<< HEAD
-export class ApolloGateway {
-=======
 export type SchemaChangeCallback = (schema: GraphQLSchema) => void;
 export type Unsubscriber = () => void;
 
-export class ApolloGateway implements GraphQLService {
->>>>>>> 3e769f17
+export class ApolloGateway {
   public schema?: GraphQLSchema;
   public isReady: boolean = false;
   protected serviceMap: ServiceMap = Object.create(null);
