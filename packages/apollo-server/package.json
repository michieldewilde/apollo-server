{
  "name": "apollo-server",
<<<<<<< HEAD
  "version": "2.1.0-alpha.10",
=======
  "version": "2.0.7",
>>>>>>> 0d438a74
  "description": "Production ready GraphQL Server",
  "author": "opensource@apollographql.com",
  "main": "dist/index.js",
  "types": "dist/index.d.ts",
  "scripts": {
    "clean": "rm -rf dist",
    "compile": "tsc",
    "prepare": "npm run clean && npm run compile"
  },
  "repository": {
    "type": "git",
    "url": "https://github.com/apollographql/apollo-server/tree/master/packages/apollo-server"
  },
  "keywords": [
    "GraphQL",
    "Apollo",
    "Server",
    "Javascript"
  ],
  "license": "MIT",
  "bugs": {
    "url": "https://github.com/apollographql/apollo-server/issues"
  },
  "homepage": "https://github.com/apollographql/apollo-server#readme",
  "dependencies": {
<<<<<<< HEAD
    "apollo-server-core": "2.1.0-alpha.10",
    "apollo-server-express": "2.1.0-alpha.10",
=======
    "apollo-server-core": "file:../apollo-server-core",
    "apollo-server-express": "file:../apollo-server-express",
>>>>>>> 0d438a74
    "express": "^4.0.0",
    "graphql-subscriptions": "^0.5.8",
    "graphql-tools": "^3.0.4"
  },
  "peerDependencies": {
    "graphql": "^0.12.0 || ^0.13.0 || ^14.0.0"
  }
}<|MERGE_RESOLUTION|>--- conflicted
+++ resolved
@@ -1,10 +1,6 @@
 {
   "name": "apollo-server",
-<<<<<<< HEAD
   "version": "2.1.0-alpha.10",
-=======
-  "version": "2.0.7",
->>>>>>> 0d438a74
   "description": "Production ready GraphQL Server",
   "author": "opensource@apollographql.com",
   "main": "dist/index.js",
@@ -30,13 +26,8 @@
   },
   "homepage": "https://github.com/apollographql/apollo-server#readme",
   "dependencies": {
-<<<<<<< HEAD
-    "apollo-server-core": "2.1.0-alpha.10",
-    "apollo-server-express": "2.1.0-alpha.10",
-=======
     "apollo-server-core": "file:../apollo-server-core",
     "apollo-server-express": "file:../apollo-server-express",
->>>>>>> 0d438a74
     "express": "^4.0.0",
     "graphql-subscriptions": "^0.5.8",
     "graphql-tools": "^3.0.4"
